--- conflicted
+++ resolved
@@ -90,27 +90,14 @@
         {% elif field_name in ["tags", "watchers"] %}
             {% set values_from = values.0 or [] %}
             {% set values_to = values.1 or [] %}
-<<<<<<< HEAD
-=======
             {% set values_added = lists_diff(values_to, values_from) %}
             {% set values_removed = lists_diff(values_from, values_to) %}
 
->>>>>>> 5b9bf406
             <tr>
                 <td valign="middle" rowspan="2" class="update-row-name">
                     <h3>{{ verbose_name(obj_class, field_name) }}</h3>
                 </td>
                 <td valign="top" class="update-row-from">
-<<<<<<< HEAD
-                    <span>{{ _("from") }}</span><br>
-                    <strong>{{ ', '.join(values_from) }}</strong>
-                </td>
-            </tr>
-            <tr>
-                <td valign="top">
-                    <span>{{ _("to") }}</span><br>
-                    <strong>{{ ', '.join(values_to) }}</strong>
-=======
                     {% if values_added %}
                     <span>{{ _("added") }}</span><br>
                     <strong>{{ ', '.join(values_added) }}</strong>
@@ -120,7 +107,6 @@
                     <span>{{ _("removed") }}</span><br>
                     <strong>{{ ', '.join(values_removed) }}</strong>
                     {% endif %}
->>>>>>> 5b9bf406
                 </td>
             </tr>
     {# DESCRIPTIONS #}
@@ -175,15 +161,12 @@
                 <td valign="top" class="update-row-from">
                     <span>{{ _("from") }}</span><br>
                     <strong>{{ values.0|linebreaksbr }}</strong>
-<<<<<<< HEAD
-=======
                 </td>
             </tr>
             <tr>
                 <td valign="top">
                     <span>{{ _("to") }}</span><br>
                     <strong>{{ values.1|linebreaksbr }}</strong>
->>>>>>> 5b9bf406
                 </td>
             </tr>
         {% endif %}
@@ -200,9 +183,6 @@
             <tr>
                 <td valign="top">
                     <span>{{ _("to") }}</span><br>
-<<<<<<< HEAD
-                    <strong>{{ values.1|linebreaksbr }}</strong>
-=======
                     <strong>{{ attr.value|linebreaksbr }}</strong>
                 </td>
             </tr>
@@ -217,7 +197,6 @@
                 <td valign="top" class="update-row-from">
                     <span>{{ _("from") }}</span><br>
                     <strong>{{ attr.changes.value.0|linebreaksbr }}</strong>
->>>>>>> 5b9bf406
                 </td>
             </tr>
             <tr>
