--- conflicted
+++ resolved
@@ -265,11 +265,7 @@
     url = reverse("projects-leave", args=(project.id,))
     response = client.post(url)
     assert response.status_code == 200
-<<<<<<< HEAD
-    assert list(issue.watchers.all()) == [user]
-=======
     assert issue.watchers == [user]
->>>>>>> 28c5104d
 
 
 def test_delete_membership_only_owner(client):
