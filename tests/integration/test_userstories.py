import copy
import uuid
import csv

from unittest import mock
from django.core.urlresolvers import reverse

from taiga.base.utils import json
from taiga.projects.userstories import services, models
from taiga.projects.userstories.serializers import UserStorySerializer

from .. import factories as f

import pytest
pytestmark = pytest.mark.django_db


def test_get_userstories_from_bulk():
    data = "User Story #1\nUser Story #2\n"
    userstories = services.get_userstories_from_bulk(data)

    assert len(userstories) == 2
    assert userstories[0].subject == "User Story #1"
    assert userstories[1].subject == "User Story #2"


def test_create_userstories_in_bulk():
    data = "User Story #1\nUser Story #2\n"

    with mock.patch("taiga.projects.userstories.services.db") as db:
        userstories = services.create_userstories_in_bulk(data)
        db.save_in_bulk.assert_called_once_with(userstories, None, None)


def test_update_userstories_order_in_bulk():
    data = [{"us_id": 1, "order": 1}, {"us_id": 2, "order": 2}]

    project = mock.Mock()
    project.pk = 1

    with mock.patch("taiga.projects.userstories.services.db") as db:
        services.update_userstories_order_in_bulk(data, "backlog_order", project)
        db.update_in_bulk_with_ids.assert_called_once_with([1, 2],
                                                           [{"backlog_order": 1},
                                                            {"backlog_order": 2}],
                                                           model=models.UserStory)


<<<<<<< HEAD
=======
def test_create_userstory_with_watchers(client):
    user = f.UserFactory.create()
    user_watcher = f.UserFactory.create()
    project = f.ProjectFactory.create(owner=user)
    f.MembershipFactory.create(project=project, user=user, is_owner=True)
    f.MembershipFactory.create(project=project, user=user_watcher, is_owner=True)
    url = reverse("userstories-list")

    data = {"subject": "Test user story", "project": project.id, "watchers": [user_watcher.id]}
    client.login(user)
    response = client.json.post(url, json.dumps(data))

    assert response.status_code == 201
    assert response.data["watchers"] == []


>>>>>>> 28c5104d
def test_create_userstory_without_status(client):
    user = f.UserFactory.create()
    project = f.ProjectFactory.create(owner=user)
    status = f.UserStoryStatusFactory.create(project=project)
    project.default_us_status = status
    project.save()

    f.MembershipFactory.create(project=project, user=user, is_owner=True)
    url = reverse("userstories-list")

    data = {"subject": "Test user story", "project": project.id}
    client.login(user)
    response = client.json.post(url, json.dumps(data))
    assert response.status_code == 201
    assert response.data['status'] == project.default_us_status.id


def test_api_delete_userstory(client):
    us = f.UserStoryFactory.create()
    f.MembershipFactory.create(project=us.project, user=us.owner, is_owner=True)
    url = reverse("userstories-detail", kwargs={"pk": us.pk})

    client.login(us.owner)
    response = client.delete(url)

    assert response.status_code == 204


def test_api_filter_by_subject_or_ref(client):
    user = f.UserFactory.create()
    project = f.ProjectFactory.create(owner=user)
    f.MembershipFactory.create(project=project, user=user, is_owner=True)

    f.UserStoryFactory.create(project=project)
    f.UserStoryFactory.create(project=project, subject="some random subject")
    url = reverse("userstories-list") + "?q=some subject"

    client.login(project.owner)
    response = client.get(url)
    number_of_stories = len(response.data)

    assert response.status_code == 200
    assert number_of_stories == 1, number_of_stories


def test_api_create_in_bulk_with_status(client):
    project = f.create_project()
    f.MembershipFactory.create(project=project, user=project.owner, is_owner=True)
    url = reverse("userstories-bulk-create")
    data = {
        "bulk_stories": "Story #1\nStory #2",
        "project_id": project.id,
        "status_id": project.default_us_status.id
    }

    client.login(project.owner)
    response = client.json.post(url, json.dumps(data))

    assert response.status_code == 200, response.data
    assert response.data[0]["status"] == project.default_us_status.id


def test_api_update_orders_in_bulk(client):
    project = f.create_project()
    f.MembershipFactory.create(project=project, user=project.owner, is_owner=True)
    us1 = f.create_userstory(project=project)
    us2 = f.create_userstory(project=project)

    url1 = reverse("userstories-bulk-update-backlog-order")
    url2 = reverse("userstories-bulk-update-kanban-order")
    url3 = reverse("userstories-bulk-update-sprint-order")

    data = {
        "project_id": project.id,
        "bulk_stories": [{"us_id": us1.id, "order": 1},
                         {"us_id": us2.id, "order": 2}]
    }

    client.login(project.owner)

    response1 = client.json.post(url1, json.dumps(data))
    response2 = client.json.post(url2, json.dumps(data))
    response3 = client.json.post(url3, json.dumps(data))

    assert response1.status_code == 204, response1.data
    assert response2.status_code == 204, response2.data
    assert response3.status_code == 204, response3.data


def test_update_userstory_points(client):
    user1 = f.UserFactory.create()
    user2 = f.UserFactory.create()
    project = f.ProjectFactory.create(owner=user1)

    role1 = f.RoleFactory.create(project=project)
    role2 = f.RoleFactory.create(project=project)

    f.MembershipFactory.create(project=project, user=user1, role=role1, is_owner=True)
    f.MembershipFactory.create(project=project, user=user2, role=role2)

    f.PointsFactory.create(project=project, value=None)
    f.PointsFactory.create(project=project, value=1)
    points3 = f.PointsFactory.create(project=project, value=2)

    us = f.UserStoryFactory.create(project=project, owner=user1, status__project=project, milestone__project=project)
    usdata = UserStorySerializer(us).data

    url = reverse("userstories-detail", args=[us.pk])

    client.login(user1)

    # Api should ignore invalid values
    data = {}
    data["version"] = usdata["version"]
    data["points"] = copy.copy(usdata["points"])
    data["points"].update({'2000': points3.pk})

    response = client.json.patch(url, json.dumps(data))
    assert response.status_code == 200, str(response.content)
    assert response.data["points"] == usdata['points']

    # Api should save successful
    data = {}
    data["version"] = usdata["version"] + 1
    data["points"] = copy.copy(usdata["points"])
    data["points"].update({str(role1.pk): points3.pk})

    response = client.json.patch(url, json.dumps(data))
    us = models.UserStory.objects.get(pk=us.pk)
    usdatanew = UserStorySerializer(us).data
    assert response.status_code == 200
    assert response.data["points"] == usdatanew['points']
    assert response.data["points"] != usdata['points']


def test_update_userstory_rolepoints_on_add_new_role(client):
    # This test is explicitly without assertions. It simple should
    # works without raising any exception.

    user1 = f.UserFactory.create()
    user2 = f.UserFactory.create()
    project = f.ProjectFactory.create(owner=user1)

    role1 = f.RoleFactory.create(project=project)

    f.MembershipFactory.create(project=project, user=user1, role=role1)

    f.PointsFactory.create(project=project, value=2)

    us = f.UserStoryFactory.create(project=project, owner=user1)
    # url = reverse("userstories-detail", args=[us.pk])
    # client.login(user1)

    role2 = f.RoleFactory.create(project=project, computable=True)
    f.MembershipFactory.create(project=project, user=user2, role=role2)
    us.save()


def test_archived_filter(client):
    user = f.UserFactory.create()
    project = f.ProjectFactory.create(owner=user)
    f.MembershipFactory.create(project=project, user=user, is_owner=True)
    f.UserStoryFactory.create(project=project)
    archived_status = f.UserStoryStatusFactory.create(is_archived=True)
    f.UserStoryFactory.create(status=archived_status, project=project)

    client.login(user)

    url = reverse("userstories-list")

    data = {}
    response = client.get(url, data)
    assert len(response.data) == 2

    data = {"status__is_archived": 0}
    response = client.get(url, data)
    assert len(response.data) == 1

    data = {"status__is_archived": 1}
    response = client.get(url, data)
    assert len(response.data) == 1


def test_filter_by_multiple_status(client):
    user = f.UserFactory.create()
    project = f.ProjectFactory.create(owner=user)
    f.MembershipFactory.create(project=project, user=user, is_owner=True)
    f.UserStoryFactory.create(project=project)
    us1 = f.UserStoryFactory.create(project=project)
    us2 = f.UserStoryFactory.create(project=project)

    client.login(user)

    url = reverse("userstories-list")
    url = "{}?status={},{}".format(reverse("userstories-list"), us1.status.id, us2.status.id)

    data = {}
    response = client.get(url, data)
    assert len(response.data) == 2


def test_get_total_points(client):
    project = f.ProjectFactory.create()

    role1 = f.RoleFactory.create(project=project)
    role2 = f.RoleFactory.create(project=project)

    points1 = f.PointsFactory.create(project=project, value=None)
    points2 = f.PointsFactory.create(project=project, value=1)
    points3 = f.PointsFactory.create(project=project, value=2)

    us_with_points = f.UserStoryFactory.create(project=project)
    us_with_points.role_points.all().delete()
    f.RolePointsFactory.create(user_story=us_with_points, role=role1, points=points2)
    f.RolePointsFactory.create(user_story=us_with_points, role=role2, points=points3)

    assert us_with_points.get_total_points() == 3.0

    us_without_points = f.UserStoryFactory.create(project=project)
    us_without_points.role_points.all().delete()
    f.RolePointsFactory.create(user_story=us_without_points, role=role1, points=points1)
    f.RolePointsFactory.create(user_story=us_without_points, role=role2, points=points1)

    assert us_without_points.get_total_points() is None

    us_mixed = f.UserStoryFactory.create(project=project)
    us_mixed.role_points.all().delete()
    f.RolePointsFactory.create(user_story=us_mixed, role=role1, points=points1)
    f.RolePointsFactory.create(user_story=us_mixed, role=role2, points=points2)

    assert us_mixed.get_total_points() == 1.0


def test_api_filters_data(client):
    project = f.ProjectFactory.create()
    user1 = f.UserFactory.create(is_superuser=True)
    f.MembershipFactory.create(user=user1, project=project)
    user2 = f.UserFactory.create(is_superuser=True)
    f.MembershipFactory.create(user=user2, project=project)
    user3 = f.UserFactory.create(is_superuser=True)
    f.MembershipFactory.create(user=user3, project=project)

    status0 = f.UserStoryStatusFactory.create(project=project)
    status1 = f.UserStoryStatusFactory.create(project=project)
    status2 = f.UserStoryStatusFactory.create(project=project)
    status3 = f.UserStoryStatusFactory.create(project=project)

    tag0 = "test1test2test3"
    tag1 = "test1"
    tag2 = "test2"
    tag3 = "test3"

    # ------------------------------------------------------
    # | US    |  Owner | Assigned To | Tags                |
    # |-------#--------#-------------#---------------------|
    # | 0     |  user2 | None        |      tag1           |
    # | 1     |  user1 | None        |           tag2      |
    # | 2     |  user3 | None        |      tag1 tag2      |
    # | 3     |  user2 | None        |                tag3 |
    # | 4     |  user1 | user1       |      tag1 tag2 tag3 |
    # | 5     |  user3 | user1       |                tag3 |
    # | 6     |  user2 | user1       |      tag1 tag2      |
    # | 7     |  user1 | user2       |                tag3 |
    # | 8     |  user3 | user2       |      tag1           |
    # | 9     |  user2 | user3       | tag0                |
    # ------------------------------------------------------

    user_story0 = f.UserStoryFactory.create(project=project, owner=user2, assigned_to=None,
                                            status=status3, tags=[tag1])
    user_story1 = f.UserStoryFactory.create(project=project, owner=user1, assigned_to=None,
                                            status=status3, tags=[tag2])
    user_story2 = f.UserStoryFactory.create(project=project, owner=user3, assigned_to=None,
                                            status=status1, tags=[tag1, tag2])
    user_story3 = f.UserStoryFactory.create(project=project, owner=user2, assigned_to=None,
                                            status=status0, tags=[tag3])
    user_story4 = f.UserStoryFactory.create(project=project, owner=user1, assigned_to=user1,
                                            status=status0, tags=[tag1, tag2, tag3])
    user_story5 = f.UserStoryFactory.create(project=project, owner=user3, assigned_to=user1,
                                            status=status2, tags=[tag3])
    user_story6 = f.UserStoryFactory.create(project=project, owner=user2, assigned_to=user1,
                                            status=status3, tags=[tag1, tag2])
    user_story7 = f.UserStoryFactory.create(project=project, owner=user1, assigned_to=user2,
                                            status=status0, tags=[tag3])
    user_story8 = f.UserStoryFactory.create(project=project, owner=user3, assigned_to=user2,
                                            status=status3, tags=[tag1])
    user_story9 = f.UserStoryFactory.create(project=project, owner=user2, assigned_to=user3,
                                            status=status1, tags=[tag0])

    url = reverse("userstories-filters-data") + "?project={}".format(project.id)

    client.login(user1)

    ## No filter
    response = client.get(url)
    assert response.status_code == 200

    assert next(filter(lambda i: i['id'] == user1.id, response.data["owners"]))["count"] == 3
    assert next(filter(lambda i: i['id'] == user2.id, response.data["owners"]))["count"] == 4
    assert next(filter(lambda i: i['id'] == user3.id, response.data["owners"]))["count"] == 3

    assert next(filter(lambda i: i['id'] == None, response.data["assigned_to"]))["count"] == 4
    assert next(filter(lambda i: i['id'] == user1.id, response.data["assigned_to"]))["count"] == 3
    assert next(filter(lambda i: i['id'] == user2.id, response.data["assigned_to"]))["count"] == 2
    assert next(filter(lambda i: i['id'] == user3.id, response.data["assigned_to"]))["count"] == 1

    assert next(filter(lambda i: i['id'] == status0.id, response.data["statuses"]))["count"] == 3
    assert next(filter(lambda i: i['id'] == status1.id, response.data["statuses"]))["count"] == 2
    assert next(filter(lambda i: i['id'] == status2.id, response.data["statuses"]))["count"] == 1
    assert next(filter(lambda i: i['id'] == status3.id, response.data["statuses"]))["count"] == 4

    assert next(filter(lambda i: i['name'] == tag0, response.data["tags"]))["count"] == 1
    assert next(filter(lambda i: i['name'] == tag1, response.data["tags"]))["count"] == 5
    assert next(filter(lambda i: i['name'] == tag2, response.data["tags"]))["count"] == 4
    assert next(filter(lambda i: i['name'] == tag3, response.data["tags"]))["count"] == 4

    ## Filter ((status0 or status3)
    response = client.get(url + "&status={},{}".format(status3.id, status0.id))
    assert response.status_code == 200

    assert next(filter(lambda i: i['id'] == user1.id, response.data["owners"]))["count"] == 3
    assert next(filter(lambda i: i['id'] == user2.id, response.data["owners"]))["count"] == 3
    assert next(filter(lambda i: i['id'] == user3.id, response.data["owners"]))["count"] == 1

    assert next(filter(lambda i: i['id'] == None, response.data["assigned_to"]))["count"] == 3
    assert next(filter(lambda i: i['id'] == user1.id, response.data["assigned_to"]))["count"] == 2
    assert next(filter(lambda i: i['id'] == user2.id, response.data["assigned_to"]))["count"] == 2
    assert next(filter(lambda i: i['id'] == user3.id, response.data["assigned_to"]))["count"] == 0

    assert next(filter(lambda i: i['id'] == status0.id, response.data["statuses"]))["count"] == 3
    assert next(filter(lambda i: i['id'] == status1.id, response.data["statuses"]))["count"] == 2
    assert next(filter(lambda i: i['id'] == status2.id, response.data["statuses"]))["count"] == 1
    assert next(filter(lambda i: i['id'] == status3.id, response.data["statuses"]))["count"] == 4

    with pytest.raises(StopIteration):
        assert next(filter(lambda i: i['name'] == tag0, response.data["tags"]))["count"] == 0
    assert next(filter(lambda i: i['name'] == tag1, response.data["tags"]))["count"] == 4
    assert next(filter(lambda i: i['name'] == tag2, response.data["tags"]))["count"] == 3
    assert next(filter(lambda i: i['name'] == tag3, response.data["tags"]))["count"] == 3

    ## Filter ((tag1 and tag2) and (user1 or user2))
    response = client.get(url + "&tags={},{}&owner={},{}".format(tag1, tag2, user1.id, user2.id))
    assert response.status_code == 200

    assert next(filter(lambda i: i['id'] == user1.id, response.data["owners"]))["count"] == 1
    assert next(filter(lambda i: i['id'] == user2.id, response.data["owners"]))["count"] == 1
    assert next(filter(lambda i: i['id'] == user3.id, response.data["owners"]))["count"] == 1

    assert next(filter(lambda i: i['id'] == None, response.data["assigned_to"]))["count"] == 0
    assert next(filter(lambda i: i['id'] == user1.id, response.data["assigned_to"]))["count"] == 2
    assert next(filter(lambda i: i['id'] == user2.id, response.data["assigned_to"]))["count"] == 0
    assert next(filter(lambda i: i['id'] == user3.id, response.data["assigned_to"]))["count"] == 0

    assert next(filter(lambda i: i['id'] == status0.id, response.data["statuses"]))["count"] == 1
    assert next(filter(lambda i: i['id'] == status1.id, response.data["statuses"]))["count"] == 0
    assert next(filter(lambda i: i['id'] == status2.id, response.data["statuses"]))["count"] == 0
    assert next(filter(lambda i: i['id'] == status3.id, response.data["statuses"]))["count"] == 1

    with pytest.raises(StopIteration):
        assert next(filter(lambda i: i['name'] == tag0, response.data["tags"]))["count"] == 0
    assert next(filter(lambda i: i['name'] == tag1, response.data["tags"]))["count"] == 2
    assert next(filter(lambda i: i['name'] == tag2, response.data["tags"]))["count"] == 2
    assert next(filter(lambda i: i['name'] == tag3, response.data["tags"]))["count"] == 1


def test_get_invalid_csv(client):
    url = reverse("userstories-csv")

    response = client.get(url)
    assert response.status_code == 404

    response = client.get("{}?uuid={}".format(url, "not-valid-uuid"))
    assert response.status_code == 404


def test_get_valid_csv(client):
    url = reverse("userstories-csv")
    project = f.ProjectFactory.create(userstories_csv_uuid=uuid.uuid4().hex)

    response = client.get("{}?uuid={}".format(url, project.userstories_csv_uuid))
    assert response.status_code == 200


def test_custom_fields_csv_generation():
    project = f.ProjectFactory.create(userstories_csv_uuid=uuid.uuid4().hex)
    attr = f.UserStoryCustomAttributeFactory.create(project=project, name="attr1", description="desc")
    us = f.UserStoryFactory.create(project=project)
    attr_values = us.custom_attributes_values
    attr_values.attributes_values = {str(attr.id):"val1"}
    attr_values.save()
    queryset = project.user_stories.all()
    data = services.userstories_to_csv(project, queryset)
    data.seek(0)
    reader = csv.reader(data)
    row = next(reader)
    assert row[26] == attr.name
    row = next(reader)
    assert row[26] == "val1"


def test_update_userstory_respecting_watchers(client):
    watching_user = f.create_user()
    project = f.ProjectFactory.create()
    us = f.UserStoryFactory.create(project=project, status__project=project, milestone__project=project)
    us.add_watcher(watching_user)
    f.MembershipFactory.create(project=us.project, user=us.owner, is_owner=True)
    f.MembershipFactory.create(project=us.project, user=watching_user)

    client.login(user=us.owner)
    url = reverse("userstories-detail", kwargs={"pk": us.pk})
    data = {"subject": "Updating test", "version": 1}

    response = client.json.patch(url, json.dumps(data))
    assert response.status_code == 200
    assert response.data["subject"] == "Updating test"
    assert response.data["watchers"] == [watching_user.id]


def test_update_userstory_update_watchers(client):
    watching_user = f.create_user()
    project = f.ProjectFactory.create()
    us = f.UserStoryFactory.create(project=project, status__project=project, milestone__project=project)
    f.MembershipFactory.create(project=us.project, user=us.owner, is_owner=True)
    f.MembershipFactory.create(project=us.project, user=watching_user)

    client.login(user=us.owner)
    url = reverse("userstories-detail", kwargs={"pk": us.pk})
    data = {"watchers": [watching_user.id], "version":1}

    response = client.json.patch(url, json.dumps(data))
    assert response.status_code == 200
    assert response.data["watchers"] == [watching_user.id]
    watcher_ids = list(us.get_watchers().values_list("id", flat=True))
    assert watcher_ids == [watching_user.id]


def test_update_userstory_remove_watchers(client):
    watching_user = f.create_user()
    project = f.ProjectFactory.create()
    us = f.UserStoryFactory.create(project=project, status__project=project, milestone__project=project)
    us.add_watcher(watching_user)
    f.MembershipFactory.create(project=us.project, user=us.owner, is_owner=True)
    f.MembershipFactory.create(project=us.project, user=watching_user)

    client.login(user=us.owner)
    url = reverse("userstories-detail", kwargs={"pk": us.pk})
    data = {"watchers": [], "version":1}

    response = client.json.patch(url, json.dumps(data))
    assert response.status_code == 200
    assert response.data["watchers"] == []
    watcher_ids = list(us.get_watchers().values_list("id", flat=True))
    assert watcher_ids == []<|MERGE_RESOLUTION|>--- conflicted
+++ resolved
@@ -46,8 +46,6 @@
                                                            model=models.UserStory)
 
 
-<<<<<<< HEAD
-=======
 def test_create_userstory_with_watchers(client):
     user = f.UserFactory.create()
     user_watcher = f.UserFactory.create()
@@ -64,7 +62,6 @@
     assert response.data["watchers"] == []
 
 
->>>>>>> 28c5104d
 def test_create_userstory_without_status(client):
     user = f.UserFactory.create()
     project = f.ProjectFactory.create(owner=user)
